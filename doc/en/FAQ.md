# FAQ
## Install
### ImportError: /lib/x86_64-linux-gnu/libstdc++.so.6: version GLIBCXX_3.4.32' not found
```
in Ubuntu 22.04 installation need to add the:
sudo add-apt-repository ppa:ubuntu-toolchain-r/test
sudo apt-get update
sudo apt-get install --only-upgrade libstdc++6
```
from-https://github.com/kvcache-ai/ktransformers/issues/117#issuecomment-2647542979
### DeepSeek-R1 not outputting initial <think> token

> from deepseek-R1 doc:<br>
> Additionally, we have observed that the DeepSeek-R1 series models tend to bypass thinking pattern (i.e., outputting "\<think>\n\n\</think>") when responding to certain queries, which can adversely affect the model's performance. To ensure that the model engages in thorough reasoning, we recommend enforcing the model to initiate its response with "\<think>\n" at the beginning of every output.

So we fix this by manually adding "\<think>\n" token at prompt end (you can check out at local_chat.py),
and pass the arg `--force_think true ` can let the local_chat initiate the response with "\<think>\n"

from-https://github.com/kvcache-ai/ktransformers/issues/129#issue-2842799552

<<<<<<< HEAD
## Usage
### If I got more VRAM than the model's requirement, how can I fully utilize it?

1. Get larger context.
   1. local_chat.py: You can increase the context window size by setting `--max_new_tokens` to a larger value.
   2. server: Increase the `--cache_lens' to a larger value.
2. Move more weights to the GPU.
    Refer to the ktransformers/optimize/optimize_rules/DeepSeek-V3-Chat-multi-gpu-marlin.yaml
    ```yaml
    - match:
       name: "^model\\.layers\\.([4-10])\\.mlp\\.experts$" # inject experts in layer 4~10 as marlin expert
     replace:
       class: ktransformers.operators.experts.KTransformersExperts  
       kwargs:
         generate_device: "cuda:0" # run in cuda:0; marlin only support GPU
         generate_op:  "KExpertsMarlin" # use marlin expert
     recursive: False
    ```
    You can modify layer as you want, eg. `name: "^model\\.layers\\.([4-10])\\.mlp\\.experts$"` to `name: "^model\\.layers\\.([4-12])\\.mlp\\.experts$"` to move more weights to the GPU.

    > Note: The first matched rule in yaml will be applied. For example, if you have two rules that match the same layer, only the first rule's replacement will be valid.


### If I don't have enough VRAM, but I have multiple GPUs, how can I utilize them?

Use the `--optimize_rule_path ktransformers/optimize/optimize_rules/DeepSeek-V3-Chat-multi-gpu.yaml` to load the two optimized rule yaml file. You may also use it as an example to write your own 4/8 gpu optimized rule yaml file.

> Note: The ktransformers' multi-gpu stratigy is pipline, which is not able to speed up the model's inference. It's only for the model's weight distribution.

### How to get the best performance?

You have to set `--cpu_infer` to the number of cores you want to use. The more cores you use, the faster the model will run. But it's not the more the better. Adjust it slightly lower to your actual number of cores.

### My DeepSeek-R1 model is not thinking.

According to DeepSeek, you need to enforce the model to initiate its response with "\<think>\n" at the beginning of every output by passing the arg `--force_think true `.

### Loading gguf error

Make sure you:
1. Have the `gguf` file in the `--gguf_path` directory.
2. The directory only contains gguf files from one model. If you have multiple models, you need to separate them into different directories.
3. The folder name it self should not end with `.gguf`, eg. `Deep-gguf` is correct, `Deep.gguf` is wrong.
=======
### 3 version `GLIBCXX_3.4.30' not found
The detailed error:
>ImportError: /mnt/data/miniconda3/envs/xxx/bin/../lib/libstdc++.so.6: version `GLIBCXX_3.4.30' not found (required by /home/xxx/xxx/ktransformers/./cpuinfer_ext.cpython-312-x86_64-linux-gnu.so)

It may because of your conda env have no this version. Your can first exit your conda env by `conda deactivate` and use `whereis libstdc++.so.6` to find the path. And re enter your conda env and copy the .so by `cp <path of outter libstdc++> <path of your conda env libstdc++>` 
>>>>>>> 7e58f9d2
<|MERGE_RESOLUTION|>--- conflicted
+++ resolved
@@ -1,6 +1,6 @@
 # FAQ
 ## Install
-### ImportError: /lib/x86_64-linux-gnu/libstdc++.so.6: version GLIBCXX_3.4.32' not found
+### Q: ImportError: /lib/x86_64-linux-gnu/libstdc++.so.6: version GLIBCXX_3.4.32' not found
 ```
 in Ubuntu 22.04 installation need to add the:
 sudo add-apt-repository ppa:ubuntu-toolchain-r/test
@@ -8,7 +8,7 @@
 sudo apt-get install --only-upgrade libstdc++6
 ```
 from-https://github.com/kvcache-ai/ktransformers/issues/117#issuecomment-2647542979
-### DeepSeek-R1 not outputting initial <think> token
+### Q: DeepSeek-R1 not outputting initial <think> token
 
 > from deepseek-R1 doc:<br>
 > Additionally, we have observed that the DeepSeek-R1 series models tend to bypass thinking pattern (i.e., outputting "\<think>\n\n\</think>") when responding to certain queries, which can adversely affect the model's performance. To ensure that the model engages in thorough reasoning, we recommend enforcing the model to initiate its response with "\<think>\n" at the beginning of every output.
@@ -18,9 +18,8 @@
 
 from-https://github.com/kvcache-ai/ktransformers/issues/129#issue-2842799552
 
-<<<<<<< HEAD
 ## Usage
-### If I got more VRAM than the model's requirement, how can I fully utilize it?
+### Q: If I got more VRAM than the model's requirement, how can I fully utilize it?
 
 1. Get larger context.
    1. local_chat.py: You can increase the context window size by setting `--max_new_tokens` to a larger value.
@@ -42,30 +41,29 @@
     > Note: The first matched rule in yaml will be applied. For example, if you have two rules that match the same layer, only the first rule's replacement will be valid.
 
 
-### If I don't have enough VRAM, but I have multiple GPUs, how can I utilize them?
+### Q: If I don't have enough VRAM, but I have multiple GPUs, how can I utilize them?
 
 Use the `--optimize_rule_path ktransformers/optimize/optimize_rules/DeepSeek-V3-Chat-multi-gpu.yaml` to load the two optimized rule yaml file. You may also use it as an example to write your own 4/8 gpu optimized rule yaml file.
 
 > Note: The ktransformers' multi-gpu stratigy is pipline, which is not able to speed up the model's inference. It's only for the model's weight distribution.
 
-### How to get the best performance?
+### Q: How to get the best performance?
 
 You have to set `--cpu_infer` to the number of cores you want to use. The more cores you use, the faster the model will run. But it's not the more the better. Adjust it slightly lower to your actual number of cores.
 
-### My DeepSeek-R1 model is not thinking.
+### Q: My DeepSeek-R1 model is not thinking.
 
 According to DeepSeek, you need to enforce the model to initiate its response with "\<think>\n" at the beginning of every output by passing the arg `--force_think true `.
 
-### Loading gguf error
+### Q: Loading gguf error
 
 Make sure you:
 1. Have the `gguf` file in the `--gguf_path` directory.
 2. The directory only contains gguf files from one model. If you have multiple models, you need to separate them into different directories.
 3. The folder name it self should not end with `.gguf`, eg. `Deep-gguf` is correct, `Deep.gguf` is wrong.
-=======
-### 3 version `GLIBCXX_3.4.30' not found
+
+### Q: Version `GLIBCXX_3.4.30' not found
 The detailed error:
 >ImportError: /mnt/data/miniconda3/envs/xxx/bin/../lib/libstdc++.so.6: version `GLIBCXX_3.4.30' not found (required by /home/xxx/xxx/ktransformers/./cpuinfer_ext.cpython-312-x86_64-linux-gnu.so)
 
-It may because of your conda env have no this version. Your can first exit your conda env by `conda deactivate` and use `whereis libstdc++.so.6` to find the path. And re enter your conda env and copy the .so by `cp <path of outter libstdc++> <path of your conda env libstdc++>` 
->>>>>>> 7e58f9d2
+It may because of your conda env have no this version. Your can first exit your conda env by `conda deactivate` and use `whereis libstdc++.so.6` to find the path. And re enter your conda env and copy the .so by `cp <path of outter libstdc++> <path of your conda env libstdc++>` 