--- conflicted
+++ resolved
@@ -25,11 +25,8 @@
 from enum import IntEnum
 import torch
 import KTransformersOps
-<<<<<<< HEAD
 from .custom_loader import SafeTensorLoader
-=======
 import ctypes
->>>>>>> cdb6f896
 
 class GGMLQuantizationType(IntEnum):
     F32     = 0
@@ -302,7 +299,6 @@
         itemsize = int(np.empty([], dtype = item_type).itemsize)
         return mmap_data[offset : offset + itemsize * item_count]
     
-<<<<<<< HEAD
     def get_undequanted_tensor_and_ggml_type(self, name):
         t = self.tensor_info[name]
         data = self.get_mmap_tensor(name)
@@ -310,10 +306,7 @@
         data = torch.from_numpy(data)
         return data, ggml_type
 
-    def load_expert_tensor(self, name, data, expert_id, elements_per_expert, device = "gpu")->torch.Tensor:
-=======
     def load_expert_tensor(self, name, data, expert_id, elements_per_expert, device = "cuda", target_dtype = torch.get_default_dtype())->torch.Tensor:
->>>>>>> cdb6f896
         t = self.tensor_info[name]
         if device.lower() == "cpu":
             print(f"loading expert {expert_id} of {name} with CPU")
